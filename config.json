--- conflicted
+++ resolved
@@ -1,11 +1,6 @@
 {
-<<<<<<< HEAD
-    "buffer_size": 2,
+    "buffer_size": 10,
     "unique_id": "Testkaii",
-=======
-    "buffer_size": 10,
-    "unique_id": "Test",
->>>>>>> 44f44a88
     "rtsp_url": "rtsp://161.246.5.10:9999/samui_front",
     "mqtt_broker": "f8b13f71.ala.asia-southeast1.emqxsl.com",
     "mqtt_port": 8883,
